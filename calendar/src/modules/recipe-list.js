import { showRecipeView } from './recipe-view.js';

export class RecipeList {
    constructor (id, slotsMap) {
        this.recipeList = document.getElementById(id);
<<<<<<< HEAD
        this.createRecipeList(this.recipeList, slotsMap);
        console.log('recipe-list');
        console.log(this.recipeList);
=======
        this.createRecipeList(this.recipeList, slots);
>>>>>>> 35ac14ab
    }

    createRecipeList (parent, slotsMap) {
        parent.style.display = 'inline-block';
        // Create recipes header
        let header = parent.appendChild(document.createElement('div'));
        header.style.textAlign = 'center';
        header.style.fontSize = '2.5vw';
        header.appendChild(document.createTextNode('Recipes'));
        // Create recipe cards
        for (let graphName in slotsMap) {
            this.createRecipeElement(parent, slotsMap[graphName]);
        }
    }

    createRecipeElement (parent, slots) {
        let element = parent.appendChild(document.createElement('div'));
        let recipeGraph = slots.graph;
        element.style.fontSize = '1.5vw';
        element.style.width = '500px';
        element.style.height = '60px';
        element.style.textAlign = 'left';
        // Create image node (align-left)
        let image = element.appendChild(document.createElement('img'));
        image.src = recipeGraph.img;
        image.style.height = '50px';
        image.style.width = '50px';
        image.style.float = 'left';
        image.style.margin = '5px';
        // Create recipe title node (float-text)
        element.appendChild(document.createTextNode(recipeGraph.title));
        // Create click handler (open-recipe-view)
        let recipeList = this.recipeList;
        element.addEventListener('click', function () {
            recipeList.dispatchEvent(new CustomEvent('click-recipe-list', {
                detail: slots,
            }));
            // document.getElementById('calendar').style.display = 'none';
            // showRecipeView(recipeGraph);
        });
    }
}<|MERGE_RESOLUTION|>--- conflicted
+++ resolved
@@ -3,13 +3,9 @@
 export class RecipeList {
     constructor (id, slotsMap) {
         this.recipeList = document.getElementById(id);
-<<<<<<< HEAD
         this.createRecipeList(this.recipeList, slotsMap);
         console.log('recipe-list');
         console.log(this.recipeList);
-=======
-        this.createRecipeList(this.recipeList, slots);
->>>>>>> 35ac14ab
     }
 
     createRecipeList (parent, slotsMap) {
